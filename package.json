--- conflicted
+++ resolved
@@ -45,11 +45,8 @@
     "@ceramicnetwork/ceramic-http-client": "^0.5.9",
     "@ethersproject/hdnode": "^5.0.1",
     "@ethersproject/wallet": "^5.0.1",
-<<<<<<< HEAD
     "caip": "^0.9.2",
-=======
     "bs58": "^4.0.1",
->>>>>>> 95c40251
     "did-jwt": "^4.4.0",
     "events": "^3.2.0",
     "fast-json-stable-stringify": "^2.1.0",
