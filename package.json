--- conflicted
+++ resolved
@@ -1,10 +1,6 @@
 {
   "name": "identity-wallet",
-<<<<<<< HEAD
-  "version": "0.2.0-beta.23",
-=======
   "version": "0.2.0",
->>>>>>> 9770b9d0
   "description": "Create and manage identities",
   "main": "lib/identity-wallet.js",
   "directories": {
