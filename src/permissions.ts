import store from 'store'

interface PermissionRequest {
  type: string
  origin?: string | null
  payload: Record<string, any>
}

type Origin = string | null | undefined
export type GetPermissionFn = (req: PermissionRequest) => Promise<Array<string>> | null

export const SELF_ORIGIN = '__IDW_ORIGIN'

const storageKey = (origin: Origin, did: string) => {
  if (!origin) origin = '__NULL_ORIGIN'
  return `3id_permission_${did}_${origin}`
}

export default class Permissions {
  public did: string | null = null

  /**
   * The Permissions class exposes methods to read and update the given permissions
   */
  constructor(protected getPermission: GetPermissionFn) {
    if (typeof this.getPermission !== 'function') {
      throw new Error('getPermission parameter has to be a function')
    }
  }

  setDID(did: string): void {
    this.did = did
  }

  /**
   * Request permission for given paths for a given origin.
   *
   * @param     {String}            origin          Application domain
   * @param     {Array<String>}     paths           The desired paths
   * @return    {Array<String>}                     The paths that where granted permission for
   */
  async request(origin: Origin, paths: Array<string> = []): Promise<Array<string> | null> {
    if (this.has(origin, paths)) {
      return paths
    } else {
      const given = await this.getPermission({
        type: 'authenticate',
        origin,
        payload: { paths },
      })
      const existing = this.get(origin)
      const union = existing
        ? existing.concat(given ? given.filter((e) => !existing.includes(e)) : [])
        : given
      this.set(origin, union)
      return given
    }
  }

  /**
   * Determine if permission has been given for paths for a given origin.
   *
   * @param     {String}            origin          Application domain
   * @param     {Array<String>}     paths           The desired paths
   * @return    {Boolean}                           True if permission has previously been given
   */
  has(origin: Origin, paths: Array<string> = []): boolean {
    if (origin === SELF_ORIGIN) return true
    const currentPaths = this.get(origin)
    return paths.reduce((acc: boolean, path: string) => {
<<<<<<< HEAD
      return Boolean(acc && currentPaths?.includes(path))
=======
      return acc && Boolean(currentPaths?.includes(path))
>>>>>>> 95c40251
    }, Boolean(currentPaths))
  }

  /**
   * Get the paths which the given origin has permission for.
   *
   * @param     {String}            origin          Application domain
   * @return    {Array<String>}                     The permissioned paths
   */
  get(origin: Origin): Array<string> | null {
    if (!this.did) throw new Error('DID not set')
    return store.get(storageKey(origin, this.did)) as Array<string> | null
  }

  /**
   * Set the paths which the given origin should have permission for.
   *
   * @param     {String}            origin          Application domain
   * @param     {Array<String>}     paths           The desired paths
   */
  set(origin: Origin, paths: Array<string> | null): void {
    if (!this.did) throw new Error('DID not set')
    store.set(storageKey(origin, this.did), paths)
  }
}<|MERGE_RESOLUTION|>--- conflicted
+++ resolved
@@ -68,11 +68,7 @@
     if (origin === SELF_ORIGIN) return true
     const currentPaths = this.get(origin)
     return paths.reduce((acc: boolean, path: string) => {
-<<<<<<< HEAD
-      return Boolean(acc && currentPaths?.includes(path))
-=======
       return acc && Boolean(currentPaths?.includes(path))
->>>>>>> 95c40251
     }, Boolean(currentPaths))
   }
 
